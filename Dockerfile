--- conflicted
+++ resolved
@@ -15,32 +15,15 @@
     pip install --upgrade pip && \
     pip install --upgrade https://github.com/Theano/Theano/archive/master.zip &&\
     pip install --upgrade https://github.com/Lasagne/Lasagne/archive/master.zip &&\
-<<<<<<< HEAD
-    pip install --upgrade https://github.com/yandexdataschool/AgentNet/archive/master.zip \
-=======
     pip install --no-deps --upgrade https://github.com/yandexdataschool/AgentNet/archive/master.zip \
->>>>>>> e0e56165
     "
 
 RUN /bin/bash --login -c "\
     source activate jupyterhub_py3 && \ 
     pip install --upgrade pip && \
-<<<<<<< HEAD
-    pip install --upgrade https://github.com/Theano/Theano/archive/master.zip\
-    "
-    
-RUN /bin/bash --login -c "\
-    source activate jupyterhub_py3 && \ 
-    pip install --upgrade https://github.com/Lasagne/Lasagne/archive/master.zip\
-    "
-RUN /bin/bash --login -c "\
-    source activate jupyterhub_py3 && \ 
-    pip install --upgrade https://github.com/yandexdataschool/AgentNet/archive/master.zip \
-=======
     pip install --upgrade https://github.com/Theano/Theano/archive/master.zip &&\
     pip install --upgrade https://github.com/Lasagne/Lasagne/archive/master.zip &&\
     pip install --no-deps --upgrade https://github.com/yandexdataschool/AgentNet/archive/master.zip \
->>>>>>> e0e56165
     "
 
 RUN /bin/bash --login -c "\
