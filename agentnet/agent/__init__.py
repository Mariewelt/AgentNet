
<<<<<<< HEAD

from mdp_agent import MDPAgent
from recurrence import Recurrence

=======
from .mdp_agent import MDPAgent
>>>>>>> dc6937aa

#alias for MDP agent
Agent = MDPAgent

<<<<<<< HEAD


#deprecated stuff
from ..deprecated.generator import Generator 
from ..deprecated.base import BaseAgent
=======
from .generator import Generator
>>>>>>> dc6937aa
<|MERGE_RESOLUTION|>--- conflicted
+++ resolved
@@ -1,22 +1,11 @@
 
-<<<<<<< HEAD
+from .mdp_agent import MDPAgent
+from .recurrence import Recurrence
 
-from mdp_agent import MDPAgent
-from recurrence import Recurrence
-
-=======
-from .mdp_agent import MDPAgent
->>>>>>> dc6937aa
 
 #alias for MDP agent
 Agent = MDPAgent
 
-<<<<<<< HEAD
-
-
 #deprecated stuff
 from ..deprecated.generator import Generator 
 from ..deprecated.base import BaseAgent
-=======
-from .generator import Generator
->>>>>>> dc6937aa
