--- conflicted
+++ resolved
@@ -244,7 +244,6 @@
             prev_memories = check_list(prev_memories)
             assert len(prev_memories) == len(self.preceding_agent_memories)
 
-<<<<<<< HEAD
         try:
             #in case numpy concatenate throws ValueError
             #meaning "can't concatenate dummy shared values with acutal new memory"
@@ -292,43 +291,7 @@
             preceding_memory_states = prev_memories
 
 
-=======
-                        
-        #observations
-        observation_tensors = [np.concatenate((obs.get_value(), new_obs), axis=0) 
-                              for obs,new_obs in zip(self.observations,observation_sequences)]
-    
-        #actions
-        action_tensors = [np.concatenate((act.get_value(), new_act), axis=0)
-                         for act,new_act in zip (self.actions, action_sequences)]
-    
-        #rewards
-        rwd = self.rewards.get_value()
-        reward_tensor = np.concatenate((rwd, reward_seq), axis=0)
-    
-        #is_alives
-        if is_alive is not None:
-            is_a = self.is_alive.get_value()
-            is_alive_tensor = np.concatenate((is_a, is_alive), axis=0)
-    
-        #prev memories
-        if prev_memories is not None:
-            preceding_memory_states = [np.concatenate((prev_mem.get_value(), new_prev_mem), axis=0)
-                                   for prev_mem,new_prev_mem in zip(self.preceding_agent_memories,prev_memories)]
-    
-        #crop to pool size
-        if max_pool_size is not None:
-            new_size = len(observation_tensors[0])
-            if new_size > max_pool_size:
-                observation_tensors = [obs[-max_pool_size:] for obs in observation_tensors]
-                action_tensors = [act[-max_pool_size:] for act in action_tensors]
-                reward_tensor = reward_tensor[-max_pool_size:]
-                if is_alive is not None:
-                    is_alive_tensor = is_alive_tensor[-max_pool_size:]
-                if prev_memories is not None:
-                    preceding_memory_states = [mem[-max_pool_size:] for mem in preceding_memory_states]
-                
->>>>>>> 6bbc6a06
+
         #load everything into the environmnet
         self.load_sessions(observation_tensors,action_tensors,reward_tensor,is_alive_tensor,preceding_memory_states)
 
